from __future__ import annotations

<<<<<<< HEAD
__version__ = "0.13.alpha4"
=======
__version__ = "0.14.0"
>>>>>>> 225e2966

__all__ = ["__version__"]<|MERGE_RESOLUTION|>--- conflicted
+++ resolved
@@ -1,9 +1,5 @@
 from __future__ import annotations
 
-<<<<<<< HEAD
-__version__ = "0.13.alpha4"
-=======
-__version__ = "0.14.0"
->>>>>>> 225e2966
+__version__ = "0.14.alpha"
 
 __all__ = ["__version__"]