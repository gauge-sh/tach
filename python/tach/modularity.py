--- conflicted
+++ resolved
@@ -332,28 +332,10 @@
     )
 
     report.modules = build_modules(project_config)
-<<<<<<< HEAD
-    report.usages = build_usages(project_root, project_config)
+    report.usages = build_usages(project_root, source_roots, project_config)
     report.diagnostics = build_diagnostics(
         project_root=project_root,
         project_config=project_config,
-=======
-    report.usages = build_usages(project_root, source_roots, project_config)
-    project_config.exclude = extend_and_validate(
-        None, project_config.exclude, project_config.use_regex_matching
-    )
-    check_diagnostics = check(
-        project_root=project_root,
-        project_config=project_config,
-        dependencies=True,
-        interfaces=True,
-    )
-    report.diagnostics = list(
-        map(
-            lambda ext_usage_error: UsageError.from_extension(ext_usage_error),
-            into_usage_errors(check_diagnostics),
-        )
->>>>>>> 803afab9
     )
 
     print(f"{BCOLORS.OKGREEN} > Report generated!{BCOLORS.ENDC}")
