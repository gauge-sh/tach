exclude = [
    "**/__pycache__/**",
     "build/**",
     "dist/**",
     "docs/**",
     "**/tests/**",
     "tach.egg-info/**",
     "venv/**",
]
<<<<<<< HEAD
source_roots = [
    "python",
]
=======

use_regex_matching = false
source_roots = ["python"]
>>>>>>> 1975996c
exact = true
forbid_circular_dependencies = true

[[modules]]
path = "tach"
depends_on = []
strict = true

[[modules]]
path = "tach.__main__"
depends_on = [
    { path = "tach.start" },
]
strict = true

[[modules]]
path = "tach.cache"
depends_on = [
    { path = "tach" },
    { path = "tach.filesystem" },
]
strict = true

[[modules]]
path = "tach.check"
depends_on = [
    { path = "tach.errors" },
    { path = "tach.extension" },
    { path = "tach.filesystem" },
    { path = "tach.parsing" },
]
strict = true

[[modules]]
path = "tach.check_external"
depends_on = [
    { path = "tach.extension" },
    { path = "tach.utils" },
]

[[modules]]
path = "tach.cli"
depends_on = [
    { path = "tach" },
    { path = "tach.cache" },
    { path = "tach.check" },
    { path = "tach.check_external" },
    { path = "tach.colors" },
    { path = "tach.constants" },
    { path = "tach.core" },
    { path = "tach.errors" },
    { path = "tach.extension" },
    { path = "tach.filesystem" },
    { path = "tach.logging" },
    { path = "tach.mod" },
    { path = "tach.parsing" },
    { path = "tach.report" },
    { path = "tach.sarif" },
    { path = "tach.show" },
    { path = "tach.sync" },
    { path = "tach.test" },
    { path = "tach.utils" },
]
strict = true

[[modules]]
path = "tach.colors"
depends_on = []
strict = true

[[modules]]
path = "tach.constants"
depends_on = []
strict = true

[[modules]]
path = "tach.core"
depends_on = [
    { path = "tach.constants" },
]
strict = true

[[modules]]
path = "tach.errors"
depends_on = []
strict = true

[[modules]]
path = "tach.extension"
depends_on = []

[[modules]]
path = "tach.filesystem"
depends_on = [
    { path = "tach.colors" },
    { path = "tach.constants" },
    { path = "tach.core" },
    { path = "tach.errors" },
    { path = "tach.hooks" },
]
strict = true

[[modules]]
path = "tach.filesystem.git_ops"
depends_on = [
    { path = "tach.errors" },
]
strict = true

[[modules]]
path = "tach.hooks"
depends_on = [
    { path = "tach.constants" },
]
strict = true

[[modules]]
path = "tach.interactive"
depends_on = [
    { path = "tach.errors" },
    { path = "tach.filesystem" },
]
strict = true

[[modules]]
path = "tach.logging"
depends_on = [
    { path = "tach" },
    { path = "tach.cache" },
    { path = "tach.parsing" },
]
strict = true

[[modules]]
path = "tach.mod"
depends_on = [
    { path = "tach.colors" },
    { path = "tach.errors" },
    { path = "tach.filesystem" },
    { path = "tach.interactive" },
    { path = "tach.parsing" },
]
strict = true

[[modules]]
path = "tach.parsing"
depends_on = [
    { path = "tach.constants" },
    { path = "tach.core" },
    { path = "tach.errors" },
    { path = "tach.extension" },
    { path = "tach.filesystem" },
]
strict = true

[[modules]]
path = "tach.report"
depends_on = [
    { path = "tach.colors" },
    { path = "tach.errors" },
    { path = "tach.extension" },
    { path = "tach.filesystem" },
    { path = "tach.utils" },
]
strict = true

[[modules]]
path = "tach.sarif"
depends_on = [
    { path = "tach" },
    { path = "tach.utils" },
]
strict = true

[[modules]]
path = "tach.show"
depends_on = []
strict = true

[[modules]]
path = "tach.start"
depends_on = [
    { path = "tach.cli" },
]
strict = true

[[modules]]
path = "tach.sync"
depends_on = [
    { path = "tach.check" },
    { path = "tach.core" },
    { path = "tach.errors" },
    { path = "tach.filesystem" },
    { path = "tach.parsing" },
]
strict = true

[[modules]]
path = "tach.test"
depends_on = [
    { path = "tach.errors" },
    { path = "tach.extension" },
    { path = "tach.filesystem" },
    { path = "tach.filesystem.git_ops" },
    { path = "tach.parsing" },
]
strict = true

[[modules]]
path = "tach.utils"
depends_on = [
    { path = "tach.colors" },
    { path = "tach.constants" },
]

[cache]
file_dependencies = [
    "python/tests/**",
    "src/*.rs",
]

[external]
exclude = [
    "pytest",
]<|MERGE_RESOLUTION|>--- conflicted
+++ resolved
@@ -7,16 +7,11 @@
      "tach.egg-info/**",
      "venv/**",
 ]
-<<<<<<< HEAD
-source_roots = [
-    "python",
-]
-=======
 
 use_regex_matching = false
 source_roots = ["python"]
->>>>>>> 1975996c
 exact = true
+ignore_type_checking_imports = true
 forbid_circular_dependencies = true
 
 [[modules]]
@@ -26,17 +21,12 @@
 
 [[modules]]
 path = "tach.__main__"
-depends_on = [
-    { path = "tach.start" },
-]
+depends_on = [{ path = "tach.start" }]
 strict = true
 
 [[modules]]
 path = "tach.cache"
-depends_on = [
-    { path = "tach" },
-    { path = "tach.filesystem" },
-]
+depends_on = [{ path = "tach" }, { path = "tach.filesystem" }]
 strict = true
 
 [[modules]]
@@ -51,10 +41,7 @@
 
 [[modules]]
 path = "tach.check_external"
-depends_on = [
-    { path = "tach.extension" },
-    { path = "tach.utils" },
-]
+depends_on = [{ path = "tach.extension" }, { path = "tach.utils" }]
 
 [[modules]]
 path = "tach.cli"
@@ -73,7 +60,6 @@
     { path = "tach.mod" },
     { path = "tach.parsing" },
     { path = "tach.report" },
-    { path = "tach.sarif" },
     { path = "tach.show" },
     { path = "tach.sync" },
     { path = "tach.test" },
@@ -93,25 +79,23 @@
 
 [[modules]]
 path = "tach.core"
-depends_on = [
+depends_on = [{ path = "tach.constants" }]
+strict = true
+
+[[modules]]
+path = "tach.errors"
+depends_on = []
+strict = true
+
+[[modules]]
+path = "tach.extension"
+depends_on = []
+
+[[modules]]
+path = "tach.filesystem"
+depends_on = [
+    { path = "tach.colors" },
     { path = "tach.constants" },
-]
-strict = true
-
-[[modules]]
-path = "tach.errors"
-depends_on = []
-strict = true
-
-[[modules]]
-path = "tach.extension"
-depends_on = []
-
-[[modules]]
-path = "tach.filesystem"
-depends_on = [
-    { path = "tach.colors" },
-    { path = "tach.constants" },
     { path = "tach.core" },
     { path = "tach.errors" },
     { path = "tach.hooks" },
@@ -120,24 +104,17 @@
 
 [[modules]]
 path = "tach.filesystem.git_ops"
-depends_on = [
-    { path = "tach.errors" },
-]
+depends_on = [{ path = "tach.errors" }]
 strict = true
 
 [[modules]]
 path = "tach.hooks"
-depends_on = [
-    { path = "tach.constants" },
-]
+depends_on = [{ path = "tach.constants" }]
 strict = true
 
 [[modules]]
 path = "tach.interactive"
-depends_on = [
-    { path = "tach.errors" },
-    { path = "tach.filesystem" },
-]
+depends_on = [{ path = "tach.errors" }, { path = "tach.filesystem" }]
 strict = true
 
 [[modules]]
@@ -183,23 +160,13 @@
 strict = true
 
 [[modules]]
-path = "tach.sarif"
-depends_on = [
-    { path = "tach" },
-    { path = "tach.utils" },
-]
-strict = true
-
-[[modules]]
 path = "tach.show"
 depends_on = []
 strict = true
 
 [[modules]]
 path = "tach.start"
-depends_on = [
-    { path = "tach.cli" },
-]
+depends_on = [{ path = "tach.cli" }]
 strict = true
 
 [[modules]]
@@ -226,18 +193,10 @@
 
 [[modules]]
 path = "tach.utils"
-depends_on = [
-    { path = "tach.colors" },
-    { path = "tach.constants" },
-]
+depends_on = []
 
 [cache]
-file_dependencies = [
-    "python/tests/**",
-    "src/*.rs",
-]
+file_dependencies = ["python/tests/**", "src/*.rs"]
 
 [external]
-exclude = [
-    "pytest",
-]+exclude = ["pytest"]