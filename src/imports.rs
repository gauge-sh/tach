use std::collections::HashMap;
use std::fmt::Debug;
use std::path::{Path, PathBuf};

use pyo3::conversion::IntoPy;
use pyo3::PyObject;

use once_cell::sync::Lazy;
use regex::Regex;

use ruff_python_ast::statement_visitor::{walk_stmt, StatementVisitor};
use ruff_python_ast::visitor::Visitor;
use ruff_python_ast::{Expr, Mod, Stmt, StmtIf, StmtImport, StmtImportFrom};
use ruff_source_file::Locator;
use thiserror::Error;

use crate::parsing::py_ast::parse_python_source;
use crate::{exclusion, filesystem, parsing};

#[derive(Error, Debug)]
pub enum ImportParseError {
    #[error("Failed to parse project imports.\nFile: {file}\nFailure: {source}")]
    Parsing {
        file: String,
        #[source]
        source: parsing::ParsingError,
    },
    #[error("Failed to parse project imports.\n{0}")]
    Filesystem(#[from] filesystem::FileSystemError),
    #[error("Failed to check if path is excluded.\n{0}")]
    Exclusion(#[from] exclusion::PathExclusionError),
}

pub type Result<T> = std::result::Result<T, ImportParseError>;

/// An import with a normalized module path and located line number
#[derive(Debug)]
pub struct NormalizedImport {
    pub module_path: String,
    pub line_no: usize,
}

impl NormalizedImport {
    pub fn top_level_module_name(&self) -> &str {
        self.module_path
            .split('.')
            .next()
            .expect("Normalized import module path is empty")
    }
}

#[derive(Debug, Default)]
pub struct NormalizedImports {
    pub imports: Vec<NormalizedImport>,
    pub directive_ignored_imports: Vec<NormalizedImport>,
}

impl NormalizedImports {
    fn extend_imports(&mut self, other: NormalizedImports) {
        self.imports.extend(other.imports);
        self.directive_ignored_imports
            .extend(other.directive_ignored_imports);
    }
}

impl IntoPy<PyObject> for NormalizedImport {
    fn into_py(self, py: pyo3::prelude::Python<'_>) -> PyObject {
        (self.module_path, self.line_no).into_py(py)
    }
}

pub type IgnoreDirectives = HashMap<usize, Vec<String>>;

static TACH_IGNORE_REGEX: Lazy<regex::Regex> =
    Lazy::new(|| Regex::new(r"# *tach-ignore(( [\w.]+)*)$").unwrap());

fn get_ignore_directives(file_content: &str) -> IgnoreDirectives {
    let mut ignores: IgnoreDirectives = HashMap::new();

    for (lineno, line) in file_content.lines().enumerate() {
        let normal_lineno = lineno + 1;
        if let Some(captures) = TACH_IGNORE_REGEX.captures(line) {
            let ignored_modules = captures.get(1).map_or("", |m| m.as_str());
            let modules: Vec<String> = if ignored_modules.is_empty() {
                Vec::new()
            } else {
                ignored_modules
                    .split_whitespace()
                    .map(String::from)
                    .collect()
            };
            ignores.insert(normal_lineno, modules);
        }
    }

    ignores
}

pub struct ImportVisitor<'a> {
    file_mod_path: Option<String>,
    locator: Locator<'a>,
    is_package: bool,
    ignore_directives: IgnoreDirectives,
    ignore_type_checking_imports: bool,
    pub normalized_imports: NormalizedImports,
}

impl<'a> ImportVisitor<'a> {
    pub fn new(
        file_mod_path: Option<String>,
        locator: Locator<'a>,
        is_package: bool,
        ignore_directives: IgnoreDirectives,
        ignore_type_checking_imports: bool,
    ) -> Self {
        ImportVisitor {
            file_mod_path,
            locator,
            is_package,
            ignore_directives,
            ignore_type_checking_imports,
            normalized_imports: Default::default(),
        }
    }

    fn normalize_absolute_import(&self, import_statement: &StmtImport) -> NormalizedImports {
        let mut normalized_imports = NormalizedImports::default();
        let line_no = self
            .locator
            .compute_line_index(import_statement.range.start())
            .get();
        let ignored_modules: Option<&Vec<String>> =
            self.ignore_directives.get(&line_no.saturating_sub(1));

        if let Some(ignored) = ignored_modules {
            if ignored.is_empty() {
                // Blanket ignore of following import - add all to directive_ignored_imports
                normalized_imports.directive_ignored_imports.extend(
                    import_statement.names.iter().map(|alias| NormalizedImport {
                        module_path: alias.name.to_string(),
                        line_no: self
                            .locator
                            .compute_line_index(alias.range.start())
                            .get()
                            .try_into()
                            .unwrap(),
                    }),
                );
                return normalized_imports;
            }
        }

<<<<<<< HEAD
                Some(NormalizedImport {
                    module_path: alias.name.to_string(),
                    line_no: self.locator.compute_line_index(alias.range.start()).get(),
                })
            })
            .collect()
=======
        for alias in &import_statement.names {
            let import = NormalizedImport {
                module_path: alias.name.to_string(),
                line_no: self
                    .locator
                    .compute_line_index(alias.range.start())
                    .get()
                    .try_into()
                    .unwrap(),
            };

            if let Some(ignored) = ignored_modules {
                if ignored.contains(alias.name.as_ref()) {
                    normalized_imports.directive_ignored_imports.push(import);
                } else {
                    normalized_imports.imports.push(import);
                }
            } else {
                normalized_imports.imports.push(import);
            }
        }
        normalized_imports
>>>>>>> 12062742
    }

    fn normalize_import_from(&self, import_statement: &StmtImportFrom) -> NormalizedImports {
        let mut normalized_imports = NormalizedImports::default();

        let import_depth: usize = import_statement.level.try_into().unwrap();
        let num_paths_to_strip = if self.is_package {
            import_depth.saturating_sub(1)
        } else {
            import_depth
        };

        let mod_path = match &self.file_mod_path {
            Some(mod_path) => mod_path,
            None => "",
        };
        // If our current file mod path is None, we are not within the source root
        // so we assume that relative imports are also not within the source root
        if mod_path.is_empty() && import_depth > 0 {
            return normalized_imports;
        };

        let base_path_parts: Vec<&str> = mod_path.split('.').collect();
        let base_path_parts = if num_paths_to_strip > 0 {
            base_path_parts[..base_path_parts.len() - num_paths_to_strip].to_vec()
        } else {
            base_path_parts
        };

        let base_mod_path = if let Some(ref module) = import_statement.module {
            if import_depth > 0 {
                // For relative imports (level > 0), adjust the base module path

                // base_mod_path becomes the current file's mod path
                // minus the paths_to_strip (due to level of import)
                // plus the module we are importing from
                if base_path_parts.is_empty() {
                    module.to_string()
                } else {
                    format!("{}.{}", base_path_parts.join("."), module)
                }
            } else {
                module.to_string()
            }
        } else {
            // We are importing from the current package ('.') or a parent ('..' or more)
            // We have already stripped parts from the current file's mod path based on the import depth,
            // so we just need to join the remaining parts with a '.'
            if base_path_parts.is_empty() {
                // This means we are looking at a current package import outside of a source root
                return normalized_imports;
            }
            base_path_parts.join(".")
        };

        let line_no = self
            .locator
            .compute_line_index(import_statement.range.start())
            .get();
        let ignored_modules: Option<&Vec<String>> =
            self.ignore_directives.get(&line_no.saturating_sub(1));

        if let Some(ignored) = ignored_modules {
            if ignored.is_empty() {
                // Blanket ignore - add all imports to directive_ignored_imports
                for name in &import_statement.names {
                    let global_mod_path = format!("{}.{}", base_mod_path, name.name.as_str());
                    normalized_imports
                        .directive_ignored_imports
                        .push(NormalizedImport {
                            module_path: global_mod_path,
                            line_no: self
                                .locator
                                .compute_line_index(name.range.start())
                                .get()
                                .try_into()
                                .unwrap(),
                        });
                }
                return normalized_imports;
            }
        }

        for name in &import_statement.names {
            let global_mod_path = format!("{}.{}", base_mod_path, name.name.as_str());
            let import = NormalizedImport {
                module_path: global_mod_path,
                line_no: self
                    .locator
                    .compute_line_index(name.range.start())
                    .get()
                    .try_into()
                    .unwrap(),
            };

            if let Some(ignored) = ignored_modules {
                if ignored.contains(
                    &name
                        .asname
                        .as_deref()
                        .unwrap_or(name.name.as_ref())
                        .to_string(),
                ) {
                    normalized_imports.directive_ignored_imports.push(import);
                } else {
                    normalized_imports.imports.push(import);
                }
            } else {
                normalized_imports.imports.push(import);
            }
<<<<<<< HEAD

            let global_mod_path = format!("{}.{}", base_mod_path, name.name.as_str());
            imports.push(NormalizedImport {
                module_path: global_mod_path,
                line_no: self.locator.compute_line_index(name.range.start()).get(),
            })
=======
>>>>>>> 12062742
        }

        normalized_imports
    }

    fn should_ignore_if_statement(&mut self, node: &StmtIf) -> bool {
        let id = match node.test.as_ref() {
            Expr::Name(ref name) => Some(name.id.as_str()),
            // This will match a single-level attribute access in cases like:
            // import typing as t; if t.TYPE_CHECKING: ...
            Expr::Attribute(ref attribute) => Some(attribute.attr.as_str()),
            _ => None,
        };
        id.unwrap_or_default() == "TYPE_CHECKING" && self.ignore_type_checking_imports
    }

    fn visit_stmt_import(&mut self, node: &StmtImport) {
        self.normalized_imports
            .extend_imports(self.normalize_absolute_import(node))
    }

    fn visit_stmt_import_from(&mut self, node: &StmtImportFrom) {
        self.normalized_imports
            .extend_imports(self.normalize_import_from(node))
    }
}

impl<'a> StatementVisitor<'a> for ImportVisitor<'a> {
    fn visit_stmt(&mut self, stmt: &'a Stmt) {
        match stmt {
            Stmt::Import(statement) => self.visit_stmt_import(statement),
            Stmt::ImportFrom(statement) => self.visit_stmt_import_from(statement),
            Stmt::If(statement) => {
                if !self.should_ignore_if_statement(statement) {
                    walk_stmt(self, stmt)
                }
            }
            _ => walk_stmt(self, stmt),
        }
    }
}

struct StringImportVisitor<'a> {
    source_roots: &'a [PathBuf],
    locator: Locator<'a>,
    pub normalized_imports: Vec<NormalizedImport>,
}

impl<'a> StringImportVisitor<'a> {
    fn new(source_roots: &'a [PathBuf], locator: Locator<'a>) -> Self {
        StringImportVisitor {
            source_roots,
            locator,
            normalized_imports: vec![],
        }
    }
}

impl<'a> Visitor<'a> for StringImportVisitor<'a> {
    fn visit_string_literal(&mut self, string_literal: &'a ruff_python_ast::StringLiteral) {
        // DEFAULT python-infer-string-imports-min-dots is 2
        if string_literal.value.chars().filter(|&c| c == '.').count() < 2 {
            return;
        }

        let resolved_module =
            filesystem::module_to_file_path(self.source_roots, &string_literal.value, true);
        if resolved_module.is_some() {
            self.normalized_imports.push(NormalizedImport {
                module_path: string_literal.value.to_string(),
                line_no: self
                    .locator
                    .compute_line_index(string_literal.range.start())
                    .get(),
            });
        }
    }
}

/// Source Roots here are assumed to be absolute paths
pub fn is_project_import<P: AsRef<Path>>(source_roots: &[P], mod_path: &str) -> Result<bool> {
    let resolved_module = filesystem::module_to_file_path(source_roots, mod_path, true);
    if let Some(module) = resolved_module {
        // This appears to be a project import, verify it is not excluded
        Ok(!exclusion::is_path_excluded(module.file_path)?)
    } else {
        // This is not a project import
        Ok(false)
    }
}

pub fn get_normalized_imports(
    source_roots: &[PathBuf],
    file_path: &PathBuf,
    ignore_type_checking_imports: bool,
    include_string_imports: bool,
) -> Result<NormalizedImports> {
    let file_contents = filesystem::read_file_content(file_path)?;
    let file_ast =
        parse_python_source(&file_contents).map_err(|err| ImportParseError::Parsing {
            file: file_path.to_str().unwrap().to_string(),
            source: err,
        })?;
    let is_package = file_path.ends_with("__init__.py");
    let ignore_directives = get_ignore_directives(file_contents.as_str());
    let file_mod_path: Option<String> =
        filesystem::file_to_module_path(source_roots, file_path).ok();
    let mut import_visitor = ImportVisitor::new(
        file_mod_path,
        Locator::new(&file_contents),
        is_package,
        ignore_directives,
        ignore_type_checking_imports,
    );
    let mut string_import_visitor =
        StringImportVisitor::new(source_roots, Locator::new(&file_contents));

    match file_ast {
        Mod::Module(ref module) => {
            import_visitor.visit_body(&module.body);
            if include_string_imports {
                string_import_visitor.visit_body(&module.body);
            }
        }
        Mod::Expression(_) => (), // should error
    };

    if include_string_imports {
        let mut result_imports = Vec::with_capacity(
<<<<<<< HEAD
            import_visitor.normalized_imports.len()
                + string_import_visitor.normalized_imports.len(),
        );
        result_imports.extend(import_visitor.normalized_imports);
        result_imports.extend(string_import_visitor.normalized_imports);

        Ok(result_imports)
    } else {
        Ok(import_visitor.normalized_imports)
    }
=======
            import_visitor.normalized_imports.imports.len()
                + string_import_visitor.normalized_imports.len(),
        );
        result_imports.extend(import_visitor.normalized_imports.imports);
        result_imports.extend(string_import_visitor.normalized_imports);

        // TODO: catch directive ignored imports in string_import_visitor
        Ok(NormalizedImports {
            imports: result_imports,
            directive_ignored_imports: import_visitor.normalized_imports.directive_ignored_imports,
        })
    } else {
        Ok(import_visitor.normalized_imports)
    }
}

pub struct ProjectImports {
    pub imports: Vec<NormalizedImport>,
    pub directive_ignored_imports: Vec<NormalizedImport>,
>>>>>>> 12062742
}

pub fn get_project_imports(
    source_roots: &[PathBuf],
    file_path: &PathBuf,
    ignore_type_checking_imports: bool,
    include_string_imports: bool,
<<<<<<< HEAD
) -> Result<NormalizedImports> {
    Ok(get_normalized_imports(
=======
) -> Result<ProjectImports> {
    let normalized_imports = get_normalized_imports(
>>>>>>> 12062742
        source_roots,
        file_path,
        ignore_type_checking_imports,
        include_string_imports,
<<<<<<< HEAD
    )?
    .into_iter()
    .filter_map(|normalized_import| {
        is_project_import(source_roots, &normalized_import.module_path)
            .map_or(None, |is_project_import| {
                is_project_import.then_some(normalized_import)
            })
    })
    .collect())
=======
    )?;
    Ok(ProjectImports {
        imports: normalized_imports
            .imports
            .into_iter()
            .filter_map(|normalized_import| {
                is_project_import(source_roots, &normalized_import.module_path)
                    .map_or(None, |is_project_import| {
                        is_project_import.then_some(normalized_import)
                    })
            })
            .collect(),
        directive_ignored_imports: normalized_imports
            .directive_ignored_imports
            .into_iter()
            .filter_map(|normalized_import| {
                is_project_import(source_roots, &normalized_import.module_path)
                    .map_or(None, |is_project_import| {
                        is_project_import.then_some(normalized_import)
                    })
            })
            .collect(),
    })
>>>>>>> 12062742
}<|MERGE_RESOLUTION|>--- conflicted
+++ resolved
@@ -150,14 +150,6 @@
             }
         }
 
-<<<<<<< HEAD
-                Some(NormalizedImport {
-                    module_path: alias.name.to_string(),
-                    line_no: self.locator.compute_line_index(alias.range.start()).get(),
-                })
-            })
-            .collect()
-=======
         for alias in &import_statement.names {
             let import = NormalizedImport {
                 module_path: alias.name.to_string(),
@@ -180,7 +172,6 @@
             }
         }
         normalized_imports
->>>>>>> 12062742
     }
 
     fn normalize_import_from(&self, import_statement: &StmtImportFrom) -> NormalizedImports {
@@ -291,15 +282,6 @@
             } else {
                 normalized_imports.imports.push(import);
             }
-<<<<<<< HEAD
-
-            let global_mod_path = format!("{}.{}", base_mod_path, name.name.as_str());
-            imports.push(NormalizedImport {
-                module_path: global_mod_path,
-                line_no: self.locator.compute_line_index(name.range.start()).get(),
-            })
-=======
->>>>>>> 12062742
         }
 
         normalized_imports
@@ -429,18 +411,6 @@
 
     if include_string_imports {
         let mut result_imports = Vec::with_capacity(
-<<<<<<< HEAD
-            import_visitor.normalized_imports.len()
-                + string_import_visitor.normalized_imports.len(),
-        );
-        result_imports.extend(import_visitor.normalized_imports);
-        result_imports.extend(string_import_visitor.normalized_imports);
-
-        Ok(result_imports)
-    } else {
-        Ok(import_visitor.normalized_imports)
-    }
-=======
             import_visitor.normalized_imports.imports.len()
                 + string_import_visitor.normalized_imports.len(),
         );
@@ -460,7 +430,6 @@
 pub struct ProjectImports {
     pub imports: Vec<NormalizedImport>,
     pub directive_ignored_imports: Vec<NormalizedImport>,
->>>>>>> 12062742
 }
 
 pub fn get_project_imports(
@@ -468,28 +437,12 @@
     file_path: &PathBuf,
     ignore_type_checking_imports: bool,
     include_string_imports: bool,
-<<<<<<< HEAD
-) -> Result<NormalizedImports> {
-    Ok(get_normalized_imports(
-=======
 ) -> Result<ProjectImports> {
     let normalized_imports = get_normalized_imports(
->>>>>>> 12062742
         source_roots,
         file_path,
         ignore_type_checking_imports,
         include_string_imports,
-<<<<<<< HEAD
-    )?
-    .into_iter()
-    .filter_map(|normalized_import| {
-        is_project_import(source_roots, &normalized_import.module_path)
-            .map_or(None, |is_project_import| {
-                is_project_import.then_some(normalized_import)
-            })
-    })
-    .collect())
-=======
     )?;
     Ok(ProjectImports {
         imports: normalized_imports
@@ -513,5 +466,4 @@
             })
             .collect(),
     })
->>>>>>> 12062742
 }