--- conflicted
+++ resolved
@@ -1,10 +1,4 @@
-<<<<<<< HEAD
-exclude: [
-  'tests/',
-  'docs/',
-]
-=======
->>>>>>> 277720da
+exclude: ['tests/', 'docs/']
 constraints:
   scope:filesystem:
     depends_on:
@@ -17,5 +11,4 @@
     depends_on:
     - scope:filesystem
     - scope:parsing
-    - scope:utils
-ignore: []+    - scope:utils